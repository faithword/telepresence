--- conflicted
+++ resolved
@@ -911,14 +911,12 @@
         command.append("--port={}".format(port))
     if args.expose:
         command.append("--expose")
-<<<<<<< HEAD
     # If we're on local VM we need to use different nameserver to prevent
     # infinite loops caused by sshuttle:
     if args.method == "vpn-tcp" and args.context == "minikube":
         command.append(
             "--env=TELEPRESENCE_NAMESERVER=" + get_alternate_nameserver()
         )
-=======
     if args.needs_root:
         override = {
             "apiVersion": "extensions/v1beta1",
@@ -926,14 +924,13 @@
                 "template": {
                     "spec": {
                         "securityContext": {
-                           "runAsUser": 0
+                            "runAsUser": 0
                         }
                     }
                 }
             }
         }
         command.append("--overrides=" + json.dumps(override))
->>>>>>> c16c7683
     runner.get_kubectl(args.context, args.namespace, command)
     return args.new_deployment, run_id
 
@@ -985,19 +982,16 @@
             # Not strictly necessary for real use, but tests break without this
             # since we don't upload test images to Docker Hub:
             container["imagePullPolicy"] = "IfNotPresent"
-<<<<<<< HEAD
             # If we're on local VM we need to use different nameserver to
             # prevent infinite loops caused by sshuttle:
             if args.method == "vpn-tcp" and args.context == "minikube":
                 container.setdefault(
                     "environment", {}
                 )["TELEPRESENCE_NAMESERVER"] = get_alternate_nameserver()
-=======
             if args.needs_root:
                 container["securityContext"] = {
                     "runAsUser": 0,
                 }
->>>>>>> c16c7683
             apply_json(new_deployment_json)
             return deployment_name, run_id
 
@@ -1723,8 +1717,6 @@
             format(args.context, args.namespace, runner.kubectl_cmd)
         )
 
-<<<<<<< HEAD
-=======
         # Figure out if we need capability that allows for ports < 1024:
         if any([p < 1024 for p in args.expose.values()]):
             if runner.kubectl_cmd == "oc":
@@ -1736,13 +1728,16 @@
 
         # minikube breaks DNS because DNS gets captured, sent to minikube,
         # which sends it back to DNS server set by host, resulting in loop...
-        if args.context == "minikube" and args.method == "vpn-tcp":
+        # we've fixed that for most cases, but not --deployment:
+        if (
+                args.context == "minikube" and args.method == "vpn-tcp" and
+                args.new_deployment is None and args.swap_deployment is None
+        ):
             raise SystemExit(
-                "vpn-tcp method doesn't work with minikube.\n"
-                "See https://github.com/datawire/telepresence/issues/160"
+                "vpn-tcp method doesn't work with minikube when using"
+                " --deployment."
             )
 
->>>>>>> c16c7683
         # Make sure we can access Kubernetes:
         try:
             if runner.kubectl_cmd == "oc":
